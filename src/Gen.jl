module Gen

    include("ad.jl")
    include("math.jl")
    include("trace.jl")
<<<<<<< HEAD
    include("modules.jl")
    include("notebook.jl")
=======
    include("builtin_modules.jl")
>>>>>>> 921b219f

end<|MERGE_RESOLUTION|>--- conflicted
+++ resolved
@@ -3,11 +3,7 @@
     include("ad.jl")
     include("math.jl")
     include("trace.jl")
-<<<<<<< HEAD
-    include("modules.jl")
+    include("builtin_modules.jl")
     include("notebook.jl")
-=======
-    include("builtin_modules.jl")
->>>>>>> 921b219f
 
 end