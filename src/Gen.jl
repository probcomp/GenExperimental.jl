--- conflicted
+++ resolved
@@ -3,11 +3,7 @@
     include("ad.jl")
     include("math.jl")
     include("trace.jl")
-<<<<<<< HEAD
-    include("primitives.jl")
+    include("modules.jl")
     include("notebook.jl")
-=======
-    include("modules.jl")
->>>>>>> fefc30ed
 
 end